--- conflicted
+++ resolved
@@ -13,10 +13,7 @@
 	"io"
 	"log"
 	"os"
-<<<<<<< HEAD
-=======
 	"os/exec"
->>>>>>> 99472b62
 	"reflect"
 	"regexp"
 	"runtime"
