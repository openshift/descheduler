--- conflicted
+++ resolved
@@ -18,7 +18,6 @@
 package options
 
 import (
-	"strings"
 	"time"
 
 	"github.com/spf13/pflag"
@@ -26,22 +25,14 @@
 	apiserver "k8s.io/apiserver/pkg/server"
 	apiserveroptions "k8s.io/apiserver/pkg/server/options"
 	clientset "k8s.io/client-go/kubernetes"
-<<<<<<< HEAD
-	cliflag "k8s.io/component-base/cli/flag"
-	componentbaseconfig "k8s.io/component-base/config"
-	componentbaseoptions "k8s.io/component-base/config/options"
-	"k8s.io/component-base/featuregate"
-=======
 	restclient "k8s.io/client-go/rest"
 	componentbaseconfig "k8s.io/component-base/config"
 	componentbaseoptions "k8s.io/component-base/config/options"
 	"k8s.io/klog/v2"
->>>>>>> 343ebb9f
 
 	"sigs.k8s.io/descheduler/pkg/apis/componentconfig"
 	"sigs.k8s.io/descheduler/pkg/apis/componentconfig/v1alpha1"
 	deschedulerscheme "sigs.k8s.io/descheduler/pkg/descheduler/scheme"
-	"sigs.k8s.io/descheduler/pkg/features"
 	"sigs.k8s.io/descheduler/pkg/tracing"
 )
 
@@ -53,24 +44,12 @@
 type DeschedulerServer struct {
 	componentconfig.DeschedulerConfiguration
 
-<<<<<<< HEAD
-	Client         clientset.Interface
-	EventClient    clientset.Interface
-	SecureServing  *apiserveroptions.SecureServingOptionsWithLoopback
-	DisableMetrics bool
-	EnableHTTP2    bool
-	// FeatureGates enabled by the user
-	FeatureGates map[string]bool
-	// DefaultFeatureGates for internal accessing so unit tests can enable/disable specific features
-	DefaultFeatureGates featuregate.FeatureGate
-=======
 	Client            clientset.Interface
 	EventClient       clientset.Interface
 	SecureServing     *apiserveroptions.SecureServingOptionsWithLoopback
 	SecureServingInfo *apiserver.SecureServingInfo
 	DisableMetrics    bool
 	EnableHTTP2       bool
->>>>>>> 343ebb9f
 }
 
 // NewDeschedulerServer creates a new DeschedulerServer with default parameters
@@ -128,8 +107,6 @@
 	fs.Float64Var(&rs.Tracing.SampleRate, "otel-sample-rate", 1.0, "Sample rate to collect the Traces")
 	fs.BoolVar(&rs.Tracing.FallbackToNoOpProviderOnError, "otel-fallback-no-op-on-error", false, "Fallback to NoOp Tracer in case of error")
 	fs.BoolVar(&rs.EnableHTTP2, "enable-http2", false, "If http/2 should be enabled for the metrics and health check")
-	fs.Var(cliflag.NewMapStringBool(&rs.FeatureGates), "feature-gates", "A set of key=value pairs that describe feature gates for alpha/experimental features. "+
-		"Options are:\n"+strings.Join(features.DefaultMutableFeatureGate.KnownFeatures(), "\n"))
 
 	componentbaseoptions.BindLeaderElectionFlags(&rs.LeaderElection, fs)
 
